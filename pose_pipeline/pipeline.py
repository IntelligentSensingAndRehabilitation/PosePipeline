--- conflicted
+++ resolved
@@ -993,10 +993,7 @@
         {"top_down_method": 11, "top_down_method_name": "Bridging_COCO_25"},
         {"top_down_method": 12, "top_down_method_name": "Bridging_bml_movi_87"},
         {"top_down_method": 13, "top_down_method_name": "Bridging_smpl+head_30"},
-<<<<<<< HEAD
         {"top_down_method": 14, "top_down_method_name": "Bridging_smplx_42"},
-=======
->>>>>>> f0c0ba09
     ]
 
 
@@ -1082,7 +1079,6 @@
             # Filter out keypoints that are outside of the image since confidence estimates do
             # not capture this
             key["keypoints"] = keypoints_filter_clipped_image(key, key["keypoints"])
-<<<<<<< HEAD
         elif method_name == "Bridging_smplx_42":
             from pose_pipeline.wrappers.bridging import filter_skeleton
             from pose_pipeline.utils.keypoints import keypoints_filter_clipped_image
@@ -1092,8 +1088,6 @@
             # Filter out keypoints that are outside of the image since confidence estimates do
             # not capture this
             key["keypoints"] = keypoints_filter_clipped_image(key, key["keypoints"])
-=======
->>>>>>> f0c0ba09
         else:
             raise Exception("Method not implemented")
 
@@ -1240,10 +1234,7 @@
         {"lifting_method": 11, "lifting_method_name": "Bridging_COCO_25"},
         {"lifting_method": 12, "lifting_method_name": "Bridging_bml_movi_87"},
         {"lifting_method": 13, "lifting_method_name": "Bridging_smpl+head_30"},
-<<<<<<< HEAD
         {"lifting_method": 14, "lifting_method_name": "Bridging_smplx_42"},
-=======
->>>>>>> f0c0ba09
     ]
 
 
@@ -1338,7 +1329,6 @@
             keypoints2d = np.array(filter_skeleton(keypoints2d, "bml_movi_87"))
             # Filter out keypoints that are outside of the image since confidence estimates do
             # not capture this
-<<<<<<< HEAD
             keypoints3d = keypoints_filter_clipped_image3d(key, keypoints2d, keypoints3d)
             results = {"keypoints_3d": keypoints3d[:, :, :], "keypoints_valid": keypoints3d[:, :, -1] > 0.5} # i am giving myself the keypoint noise here too
         elif (LiftingMethodLookup & key).fetch1("lifting_method_name") == "Bridging_smpl+head_30":
@@ -1418,20 +1408,6 @@
             # not capture this
             keypoints3d = keypoints_filter_clipped_image3d(key, keypoints2d, keypoints3d)
             results = {"keypoints_3d": keypoints3d[:, :, :], "keypoints_valid": keypoints3d[:, :, -1] > 0.5} # i am giving myself the keypoint noise here too
-=======
-            keypoints3d = keypoints_filter_clipped_image(key, keypoints3d)
-            results = {"keypoints_3d": keypoints3d[:, :, :3], "keypoints_valid": keypoints3d[:, :, -1] > 0.5}
-        elif (LiftingMethodLookup & key).fetch1("lifting_method_name") == "Bridging_smpl+head_30":
-            from pose_pipeline.wrappers.bridging import filter_skeleton
-            from pose_pipeline.utils.keypoints import keypoints_filter_clipped_image
-
-            keypoints3d = (BottomUpBridgingPerson & key).fetch1("keypoints3d")
-            keypoints3d = np.array(filter_skeleton(keypoints3d, "smpl+head_30"))
-            # Filter out keypoints that are outside of the image since confidence estimates do
-            # not capture this
-            keypoints3d = keypoints_filter_clipped_image(key, keypoints3d)
-            results = {"keypoints_3d": keypoints3d[:, :, :3], "keypoints_valid": keypoints3d[:, :, -1] > 0.5}
->>>>>>> f0c0ba09
         else:
             raise Exception(f"Method not implemented {key}")
 
