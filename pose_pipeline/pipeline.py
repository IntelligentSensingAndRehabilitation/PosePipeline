--- conflicted
+++ resolved
@@ -12,16 +12,12 @@
 from .utils.keypoint_matching import match_keypoints_to_bbox
 from .env import add_path
 
-<<<<<<< HEAD
 if "custom" not in dj.config:
     dj.config["custom"] = {}
 
 db_prefix = dj.config["custom"].get("database.prefix", "")
 
-schema = dj.schema(db_prefix +'pose_pipeline')
-=======
-schema = dj.schema("pose_pipeline")
->>>>>>> 10e226bb
+schema = dj.schema(db_prefix +"pose_pipeline")
 
 
 @schema
