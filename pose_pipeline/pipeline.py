--- conflicted
+++ resolved
@@ -48,7 +48,7 @@
         fd, outfile = tempfile.mkstemp(suffix='.mp4')
         os.close(fd)
         shutil.move(video,outfile)
-        
+
         video = outfile
 
         cap = cv2.VideoCapture(video)
@@ -97,7 +97,7 @@
     def make(self, key):
 
         video, start_time = (Video & key).fetch1('video', 'start_time')
-        
+
         cap = cv2.VideoCapture(video)
         key['fps'] = fps = cap.get(cv2.CAP_PROP_FPS)
         key['num_frames'] = frames = int(cap.get(cv2.CAP_PROP_FRAME_COUNT))
@@ -203,21 +203,7 @@
 
         blurred_video = blur_faces(key)
 
-<<<<<<< HEAD
         key['output_video'] = blurred_video
-=======
-            for i in range(nose_positions.shape[0]):
-                center = (int(nose_positions[i, 0]), int(nose_positions[i, 1]))
-                cv2.circle(image, center, int(radius[i]), (255, 255, 255), -1)
-
-            return image
-
-        fd, out_file_name = tempfile.mkstemp(suffix='.mp4')
-        os.close(fd)
-        video_overlay(video, out_file_name, overlay_callback, downsample=1)
-
-        key['output_video'] = out_file_name
->>>>>>> 347b2457
         self.insert1(key)
 
         os.remove(blurred_video)
